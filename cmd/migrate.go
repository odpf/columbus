package cmd

import (
	"context"
	"fmt"
	"time"

	"github.com/odpf/salt/log"

	"github.com/odpf/columbus/asset"
	esStore "github.com/odpf/columbus/store/elasticsearch"
	"github.com/odpf/columbus/store/postgres"
)

const (
	esMigrationTimeout = 5 * time.Second
)

func RunMigrate() {
	fmt.Println("Preparing migration...")
	if err := loadConfig(); err != nil {
		panic(err)
	}

	logger := initLogger(config.LogLevel)
	logger.Info("columbus is migrating", "version", Version)

	logger.Info("Migrating Postgres...")
	if err := migratePostgres(logger); err != nil {
		panic(err)
	}
	logger.Info("Migration Postgres done.")

	logger.Info("Migrating ES...")
	if err := migrateElasticsearch(logger); err != nil {
		panic(err)
	}
	logger.Info("Migration ES done.")
}

func migratePostgres(logger log.Logger) (err error) {
	logger.Info("Initiating Postgres client...")

	pgConfig := postgres.Config{
		Host:     config.DBHost,
		Port:     config.DBPort,
		Name:     config.DBName,
		User:     config.DBUser,
		Password: config.DBPassword,
		SSLMode:  config.DBSSLMode,
	}

	pgClient, err := postgres.NewClient(pgConfig)
	if err != nil {
		logger.Error("failed to prepare migration", "error", err)
		return err
	}

	err = pgClient.Migrate(pgConfig)
	if err != nil {
		return fmt.Errorf("problem with migration %w", err)
	}

	return nil
}

func migrateElasticsearch(logger log.Logger) (err error) {
	logger.Info("Initiating ES client...")
	esClient := initElasticsearch(config, logger)
	for _, supportedType := range asset.AllSupportedTypes {
		logger.Info("Migrating type\n", "type", supportedType)
		ctx, cancel := context.WithTimeout(context.Background(), esMigrationTimeout)
		defer cancel()
		err = esStore.Migrate(ctx, esClient, supportedType)
		if err != nil {
<<<<<<< HEAD
			err = errors.Wrapf(err, "error creating/replacing type: %q", supportedType)
=======
			err = fmt.Errorf("error creating/replacing type %q: %w", supportedTypeName, err)
>>>>>>> 342ef0b6
			return
		}
		logger.Info("created/updated type\n", "type", supportedType)
	}
	return
}<|MERGE_RESOLUTION|>--- conflicted
+++ resolved
@@ -64,23 +64,18 @@
 	return nil
 }
 
-func migrateElasticsearch(logger log.Logger) (err error) {
+func migrateElasticsearch(logger log.Logger) error {
 	logger.Info("Initiating ES client...")
 	esClient := initElasticsearch(config, logger)
 	for _, supportedType := range asset.AllSupportedTypes {
 		logger.Info("Migrating type\n", "type", supportedType)
 		ctx, cancel := context.WithTimeout(context.Background(), esMigrationTimeout)
 		defer cancel()
-		err = esStore.Migrate(ctx, esClient, supportedType)
+		err := esStore.Migrate(ctx, esClient, supportedType)
 		if err != nil {
-<<<<<<< HEAD
-			err = errors.Wrapf(err, "error creating/replacing type: %q", supportedType)
-=======
-			err = fmt.Errorf("error creating/replacing type %q: %w", supportedTypeName, err)
->>>>>>> 342ef0b6
-			return
+			return fmt.Errorf("error creating/replacing type %q: %w", supportedType, err)
 		}
 		logger.Info("created/updated type\n", "type", supportedType)
 	}
-	return
+	return nil
 }