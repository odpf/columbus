package lineage_test

import (
	"context"
	"testing"
	"time"

	"github.com/odpf/columbus/lineage"
	"github.com/odpf/columbus/lineage/mocks"
	"github.com/stretchr/testify/assert"
	testifyMock "github.com/stretchr/testify/mock"
)

type stubBuilder struct{} //nolint:unused

<<<<<<< HEAD
func (b *stubBuilder) Build(ctx context.Context, repo lineage.Repository) (lineage.Graph, error) {
=======
func (b *stubBuilder) Build(_ context.Context, _ record.TypeRepository, _ discovery.RecordRepositoryFactory) (lineage.Graph, error) { //nolint:unused
>>>>>>> 342ef0b6
	return nil, nil
}

type mockMetricsMonitor struct { //nolint:unused
	testifyMock.Mock
}

func (mm *mockMetricsMonitor) Duration(op string, d int) { //nolint:unused
	mm.Called(op, d)
}

type mockPerformanceMonitor struct { //nolint:unused
	testifyMock.Mock
}

func (pm *mockPerformanceMonitor) StartTransaction(ctx context.Context, operation string) (context.Context, func()) { //nolint:unused
	args := pm.Called(ctx, operation)
	return args.Get(0).(context.Context), args.Get(1).(func())
}

func TestService(t *testing.T) {
	ctx := context.Background()
	t.Run("smoke test", func(t *testing.T) {
<<<<<<< HEAD
		repo := new(mocks.Repository)
		repo.On("GetEdges", ctx).Return([]lineage.Edge{}, nil)
		lineage.NewService(repo, lineage.Config{})
=======
		entRepo := new(mock.TypeRepository)
		entRepo.On("GetAll", ctx).Return([]record.TypeName{}, nil)
		recordRepoFac := new(mock.RecordRepositoryFactory)
		if _, err := lineage.NewService(entRepo, recordRepoFac, lineage.Config{}); err != nil {
			t.Fatal(err)
		}
>>>>>>> 342ef0b6
	})
	t.Run("telemetry test", func(t *testing.T) {
		// Temporarily disabling lineage build on service creation causes this test to fail
		t.Skip()

		now := time.Now()
		tsCalled := 0
		txnEnd := false

		// returns now on first call, now +100ms on second
		ts := func() time.Time {
			if tsCalled > 0 {
				return now.Add(100 * time.Millisecond)
			}
			tsCalled++
			return now
		}

		builder := new(stubBuilder)
		mm := new(mockMetricsMonitor)
		mm.On("Duration", "lineageBuildTime", 100)
		pm := new(mockPerformanceMonitor)
		pm.On("StartTransaction", ctx, "lineage:Service/build").Return(ctx, func() {
			txnEnd = true
		})

		if _, err := lineage.NewService(
			nil,
			lineage.Config{
				MetricsMonitor:     mm,
				PerformanceMonitor: pm,
				Builder:            builder,
				TimeSource:         lineage.TimeSourceFunc(ts),
			},
		); err != nil {
			t.Fatal(err)
		}

		mm.AssertExpectations(t)
		assert.True(t, txnEnd)
	})
}<|MERGE_RESOLUTION|>--- conflicted
+++ resolved
@@ -13,11 +13,7 @@
 
 type stubBuilder struct{} //nolint:unused
 
-<<<<<<< HEAD
-func (b *stubBuilder) Build(ctx context.Context, repo lineage.Repository) (lineage.Graph, error) {
-=======
-func (b *stubBuilder) Build(_ context.Context, _ record.TypeRepository, _ discovery.RecordRepositoryFactory) (lineage.Graph, error) { //nolint:unused
->>>>>>> 342ef0b6
+func (b *stubBuilder) Build(ctx context.Context, repo lineage.Repository) (lineage.Graph, error) { //nolint:unused
 	return nil, nil
 }
 
@@ -41,18 +37,9 @@
 func TestService(t *testing.T) {
 	ctx := context.Background()
 	t.Run("smoke test", func(t *testing.T) {
-<<<<<<< HEAD
 		repo := new(mocks.Repository)
 		repo.On("GetEdges", ctx).Return([]lineage.Edge{}, nil)
 		lineage.NewService(repo, lineage.Config{})
-=======
-		entRepo := new(mock.TypeRepository)
-		entRepo.On("GetAll", ctx).Return([]record.TypeName{}, nil)
-		recordRepoFac := new(mock.RecordRepositoryFactory)
-		if _, err := lineage.NewService(entRepo, recordRepoFac, lineage.Config{}); err != nil {
-			t.Fatal(err)
-		}
->>>>>>> 342ef0b6
 	})
 	t.Run("telemetry test", func(t *testing.T) {
 		// Temporarily disabling lineage build on service creation causes this test to fail
