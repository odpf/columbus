--- conflicted
+++ resolved
@@ -110,18 +110,13 @@
 	if err != nil {
 		return fmt.Errorf("error getting record iterator: %w", err)
 	}
-<<<<<<< HEAD
-	for _, record := range records {
-		if err := builder.addRecordV1(graph, typ, record, lineageProc); err != nil {
-			return fmt.Errorf("error adding record to graph: %w", err)
-=======
+
 	defer recordIter.Close()
 	for recordIter.Scan() {
 		for _, record := range recordIter.Next() {
-			if err := builder.addRecord(graph, typ, record, lineageProc); err != nil {
+			if err := builder.addRecordV1(graph, typ, record, lineageProc); err != nil {
 				return fmt.Errorf("error adding record to graph: %w", err)
 			}
->>>>>>> 173f18eb
 		}
 	}
 	return nil
