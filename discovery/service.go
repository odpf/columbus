--- conflicted
+++ resolved
@@ -4,12 +4,7 @@
 	"context"
 	"fmt"
 
-<<<<<<< HEAD
 	"github.com/odpf/columbus/asset"
-	"github.com/pkg/errors"
-=======
-	"github.com/odpf/columbus/record"
->>>>>>> 342ef0b6
 )
 
 type Service struct {
@@ -32,11 +27,7 @@
 
 	err = repo.CreateOrReplaceMany(ctx, assets)
 	if err != nil {
-<<<<<<< HEAD
-		return errors.Wrap(err, "error upserting assets")
-=======
-		return fmt.Errorf("error upserting records: %w", err)
->>>>>>> 342ef0b6
+		return fmt.Errorf("error upserting assets: %w", err)
 	}
 
 	return nil
