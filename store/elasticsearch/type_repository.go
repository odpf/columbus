package elasticsearch

import (
	"bytes"
	"context"
	"encoding/json"
	"fmt"
	"net/http"
	"strconv"
	"strings"
	"time"

	"github.com/elastic/go-elasticsearch/v7"
	"github.com/odpf/columbus/record"
	"github.com/pkg/errors"
)

const (
	// name of the metadata index
	defaultMetaIndex = "meta"

	// name of the search index
	defaultSearchIndex = "universe"

<<<<<<< HEAD
	getAllQuery = `{"query":{"match_all":{}}}`
=======
	defaultScrollTimeout   = 30 * time.Second
	defaultScrollBatchSize = 20
>>>>>>> b22e68d9
)

func isReservedName(name string) bool {
	name = strings.ToLower(name)
	return name == defaultMetaIndex || name == defaultSearchIndex
}

// TypeRepository is an implementation of record.TypeRepository
// that uses elasticsearch as a backing store
type TypeRepository struct {
	cli *elasticsearch.Client
}

func (repo *TypeRepository) CreateOrReplace(ctx context.Context, recordType record.Type) error {
	if isReservedName(recordType.Name) {
		return record.ErrReservedTypeName{TypeName: recordType.Name}
	}

	// checking for the existence of index before adding the metadata
	// entry, because if this operation fails, we don't have to do a rollback
	// for the addTypeToMetaIdx()
	idxExists, err := indexExists(ctx, repo.cli, recordType.Name)
	if err != nil {
		return errors.Wrap(err, "error checking index existance")
	}

	// save the type information to meta index
	if err := repo.addTypeToMetaIdx(ctx, recordType); err != nil {
		return errors.Wrap(err, "error storing type")
	}

	// update/create the index
	if idxExists {
		err = repo.updateIdx(ctx, recordType)
		if err != nil {
			err = errors.Wrap(err, "error updating index")
		}
	} else {
		err = repo.createIdx(ctx, recordType)
		if err != nil {
			err = errors.Wrap(err, "error creating index")
		}
	}

	return err
}

func (repo *TypeRepository) GetByName(ctx context.Context, name string) (record.Type, error) {
	res, err := repo.cli.Get(
		defaultMetaIndex,
		name,
		repo.cli.Get.WithRefresh(true),
		repo.cli.Get.WithContext(ctx),
	)
	if err != nil {
		return record.Type{}, elasticSearchError(err)
	}
	defer res.Body.Close()
	if res.IsError() {
		if res.StatusCode == http.StatusNotFound {
			return record.Type{}, record.ErrNoSuchType{TypeName: name}
		}
		return record.Type{}, fmt.Errorf("error response from elasticsearch: %s", errorReasonFromResponse(res))
	}

	var response = struct {
		Source record.Type `json:"_source"`
	}{}
	if err := json.NewDecoder(res.Body).Decode(&response); err != nil {
		return record.Type{}, fmt.Errorf("error parsing elasticsearch response: %w", err)
	}
	return response.Source, nil
}

func (repo *TypeRepository) GetAll(ctx context.Context) ([]record.Type, error) {
	body := strings.NewReader(getAllQuery)
	resp, err := repo.cli.Search(
		repo.cli.Search.WithIndex(defaultMetaIndex),
		repo.cli.Search.WithBody(body),
		repo.cli.Search.WithScroll(defaultScrollTimeout),
		repo.cli.Search.WithSize(defaultScrollBatchSize),
		repo.cli.Search.WithContext(ctx),
	)
	if err != nil {
		return nil, fmt.Errorf("error executing search: %w", err)
	}
	defer resp.Body.Close()
	if resp.IsError() {
		return nil, fmt.Errorf("error response from elasticsearch: %s", errorReasonFromResponse(resp))
	}

	var response typeResponse
	err = json.NewDecoder(resp.Body).Decode(&response)
	if err != nil {
		return nil, fmt.Errorf("error decoding es response: %w", err)
	}
	var results = repo.toTypeList(response)
	var scrollID = response.ScrollID
	for {
		var types []record.Type
		types, scrollID, err = repo.scrollRecord(ctx, scrollID)
		if err != nil {
			return nil, fmt.Errorf("error scrolling results: %v", err)
		}
		if len(types) == 0 {
			break
		}
		results = append(results, types...)
	}
	return results, nil
}

func (repo *TypeRepository) GetRecordsCount(ctx context.Context) (map[string]int, error) {
	resp, err := repo.cli.Cat.Indices(
		repo.cli.Cat.Indices.WithFormat("json"),
		repo.cli.Cat.Indices.WithContext(ctx),
	)
	if err != nil {
		return nil, errors.Wrap(err, "error from es client")
	}
	defer resp.Body.Close()
	if resp.IsError() {
		return nil, fmt.Errorf("error from es server: %s", errorReasonFromResponse(resp))
	}
	var indices []esIndex
	err = json.NewDecoder(resp.Body).Decode(&indices)
	if err != nil {
		return nil, errors.Wrap(err, "error decoding es response")
	}

	results := map[string]int{}
	for _, index := range indices {
		if index.Index == defaultMetaIndex {
			continue
		}

		count, err := strconv.Atoi(index.DocsCount)
		if err != nil {
			return results, errors.Wrap(err, "error converting docs count to a number")
		}
		results[index.Index] = count
	}

	return results, nil
}

func (repo *TypeRepository) addTypeToMetaIdx(ctx context.Context, recordType record.Type) error {
	raw := bytes.NewBuffer(nil)
	err := json.NewEncoder(raw).Encode(recordType)
	if err != nil {
		return fmt.Errorf("error encoding type: %w", err)
	}

	res, err := repo.cli.Index(
		defaultMetaIndex,
		raw,
		repo.cli.Index.WithDocumentID(recordType.Name),
		repo.cli.Index.WithRefresh("true"),
		repo.cli.Index.WithContext(ctx),
	)
	if err != nil {
		return elasticSearchError(err)
	}
	defer res.Body.Close()
	if res.IsError() {
		return fmt.Errorf("error response from elasticsearch: %s", errorReasonFromResponse(res))
	}
	return nil
}

func (repo *TypeRepository) createIdx(ctx context.Context, recordType record.Type) error {
	indexSettings := buildTypeIndexSettings()
	res, err := repo.cli.Indices.Create(
		recordType.Name,
		repo.cli.Indices.Create.WithBody(strings.NewReader(indexSettings)),
		repo.cli.Indices.Create.WithContext(ctx),
	)
	if err != nil {
		return elasticSearchError(err)
	}
	defer res.Body.Close()
	if res.IsError() {
		return fmt.Errorf("error creating index %q: %s", recordType.Name, errorReasonFromResponse(res))
	}
	return nil
}

func (repo *TypeRepository) updateIdx(ctx context.Context, recordType record.Type) error {
	res, err := repo.cli.Indices.PutMapping(
		strings.NewReader(typeIndexMapping),
		repo.cli.Indices.PutMapping.WithIndex(recordType.Name),
		repo.cli.Indices.PutMapping.WithContext(ctx),
	)
	if err != nil {
		return elasticSearchError(err)
	}
	defer res.Body.Close()
	if res.IsError() {
		return fmt.Errorf("error updating index %q: %s", recordType.Name, errorReasonFromResponse(res))
	}
	return nil
}

func (repo *TypeRepository) scrollRecord(ctx context.Context, scrollID string) ([]record.Type, string, error) {
	resp, err := repo.cli.Scroll(
		repo.cli.Scroll.WithScrollID(scrollID),
		repo.cli.Scroll.WithScroll(defaultScrollTimeout),
		repo.cli.Scroll.WithContext(ctx),
	)
	if err != nil {
		return nil, "", fmt.Errorf("error executing scroll: %v", err)
	}
	defer resp.Body.Close()
	if resp.IsError() {
		return nil, "", fmt.Errorf("error response from elasticsearch: %v", errorReasonFromResponse(resp))
	}

	var response typeResponse
	err = json.NewDecoder(resp.Body).Decode(&response)
	resp.Body.Close()
	if err != nil {
		return nil, "", fmt.Errorf("error decoding es response: %w", err)
	}

	return repo.toTypeList(response), response.ScrollID, nil
}

func (repo *TypeRepository) toTypeList(response typeResponse) []record.Type {
	types := []record.Type{}
	for _, hit := range response.Hits.Hits {
		types = append(types, hit.Source)
	}

	return types
}

func (repo *TypeRepository) Delete(ctx context.Context, typeName string) error {
	if isReservedName(typeName) {
		return record.ErrReservedTypeName{TypeName: typeName}
	}

	res, err := repo.cli.Delete(
		defaultMetaIndex,
		typeName,
		repo.cli.Delete.WithRefresh("true"),
		repo.cli.Delete.WithContext(ctx),
	)
	if err != nil {
		return elasticSearchError(err)
	}
	if res.IsError() && res.StatusCode != http.StatusNotFound {
		return fmt.Errorf("error response from elasticsearch: %s", errorReasonFromResponse(res))
	}
	res.Body.Close()

	res, err = repo.cli.Indices.Delete(
		[]string{typeName},
		repo.cli.Indices.Delete.WithIgnoreUnavailable(true),
	)
	if err != nil {
		return elasticSearchError(err)
	}
	if res.IsError() && res.StatusCode != http.StatusNotFound {
		return fmt.Errorf("error response from elasticsearch: %s", errorReasonFromResponse(res))
	}
	res.Body.Close()

	return nil
}

// checks for the existence of an index
func indexExists(ctx context.Context, cli *elasticsearch.Client, name string) (bool, error) {
	res, err := cli.Indices.Exists(
		[]string{name},
		cli.Indices.Exists.WithContext(ctx),
	)
	if err != nil {
		return false, fmt.Errorf("indexExists: %w", elasticSearchError(err))
	}
	defer res.Body.Close()
	return res.StatusCode == 200, nil
}

func buildTypeIndexSettings() string {
	return fmt.Sprintf(indexSettingsTemplate, typeIndexMapping, defaultSearchIndex)
}

func NewTypeRepository(cli *elasticsearch.Client) *TypeRepository {
	return &TypeRepository{
		cli: cli,
	}
}

type typeResponse struct {
	ScrollID string `json:"_scroll_id"`
	Hits     struct {
		Hits []struct {
			Index  string      `json:"_index"`
			Source record.Type `json:"_source"`
		} `json:"hits"`
	} `json:"hits"`
}<|MERGE_RESOLUTION|>--- conflicted
+++ resolved
@@ -22,12 +22,10 @@
 	// name of the search index
 	defaultSearchIndex = "universe"
 
-<<<<<<< HEAD
-	getAllQuery = `{"query":{"match_all":{}}}`
-=======
 	defaultScrollTimeout   = 30 * time.Second
 	defaultScrollBatchSize = 20
->>>>>>> b22e68d9
+
+	getAllQuery = `{"query":{"match_all":{}}}`
 )
 
 func isReservedName(name string) bool {
