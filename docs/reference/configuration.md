# Configurations

This page contains reference for all the application configurations for Columbus.

## Table of Contents

* [Generic](configuration.md#-generic)
* [Search](configuration.md#-search)
* [Lineage](configuration.md#-lineage)
* [Telemetry](configuration.md#-telemetry)

## Generic

Columbus's required variables to start using it.

### `SERVER_HOST`

* Example value: `localhost`
* Type: `required`
* Network interface to bind to.

### `SERVER_PORT`

* Example value: `8080`
* Type: `required`
* Port to listen on.

### `ELASTICSEARCH_BROKERS`

* Example value: `http://localhost:9200,http://localhost:9300`
* Type: `required`
* Comma separated list of elasticsearch nodes.

### `LOG_LEVEL`

* Example value: `error`
* Type: `optional`
* Default: `info`
* Logging level, can be one of `trace`, `debug`, `info`, `warning`, `error`, `fatal`, `panic`.

## Search

Variables for Columbus's Search or Discovery feature.

### `SEARCH_WHITELIST`

* Example value: `topic,bqtable`
* Type: `optional`
* Default `""`
* List of types that will be searchable. leave it empty if you want to run search on everything

<<<<<<< HEAD
#### <a name="SEARCH_TYPES_CACHE_DURATION" /> `SEARCH_TYPES_CACHE_DURATION`
* Example value: `1000`
* Type: `optional`
* Default `"300"`

* Duration for `Type` list cached in search service for performance purposes.
* Setting this to `0` will disable the cache which would fetch types to storage for every search request.

## <a name="Lineage" /> Lineage
=======
## Lineage

>>>>>>> e43e0c23
Variables for Columbus's Lineage feature.

### `LINEAGE_REFRESH_INTERVAL`

* Example value: `24h`
* Type: `optional`
* Default value: `5m`
* Refresh interval for lineage.

## Telemetry

Variables for metrics gathering.

### `STATSD_ADDRESS`

* Example value: `127.0.0.1:8125`
* Type: `optional`
* statsd client to send metrics to.

### `STATSD_PREFIX`

* Example value: `discovery`
* Type: `optional`
* Default: `columbusApi`
* Prefix for statsd metrics names.

### `STATSD_ENABLED`

* Example value: `true`
* Type: `required`
* Default: `false`
* Enable publishing application metrics to statsd.

### `NEW_RELIC_APP_NAME`

* Example value: `columbus-integration`
* Type: `optional`
* Default: `columbus`
* New Relic application name.

### `NEW_RELIC_LICENSE_KEY`

* Example value: `mf9d13c838u252252c43ji47q1u4ynzpDDDDTSPQ`
* Type: `optional`
* Default: `""`
* New Relic license key. Empty value would disable newrelic monitoring.
<|MERGE_RESOLUTION|>--- conflicted
+++ resolved
@@ -49,20 +49,15 @@
 * Default `""`
 * List of types that will be searchable. leave it empty if you want to run search on everything
 
-<<<<<<< HEAD
-#### <a name="SEARCH_TYPES_CACHE_DURATION" /> `SEARCH_TYPES_CACHE_DURATION`
+### `SEARCH_TYPES_CACHE_DURATION`
 * Example value: `1000`
 * Type: `optional`
 * Default `"300"`
-
 * Duration for `Type` list cached in search service for performance purposes.
 * Setting this to `0` will disable the cache which would fetch types to storage for every search request.
 
-## <a name="Lineage" /> Lineage
-=======
 ## Lineage
 
->>>>>>> e43e0c23
 Variables for Columbus's Lineage feature.
 
 ### `LINEAGE_REFRESH_INTERVAL`
